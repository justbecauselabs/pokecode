--- conflicted
+++ resolved
@@ -1,4 +1,4 @@
-import { getConfig, LOG_FILE } from '@pokecode/core';
+import { getConfig } from '@pokecode/core';
 import { createServer, setWorker } from '@pokecode/server';
 import { ClaudeCodeSQLiteWorker } from '../../server/src/workers';
 
@@ -40,11 +40,7 @@
   await server.listen({ port: config.port, host: config.host });
 
   console.log(`🚀 PokéCode server running at http://${config.host}:${config.port}`);
-<<<<<<< HEAD
-  console.log(`� Logs: ${LOG_FILE}`);
-=======
-  console.log(`� Logs: ${config.logFile}`);
->>>>>>> abd2ad16
+  console.log(`📝 Logs: ${config.logFile}`);
   console.log(`📊 Log level: ${config.logLevel}`);
   console.log(`🔍 Claude Code path: ${config.claudeCodePath}`);
 
