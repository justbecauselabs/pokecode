--- conflicted
+++ resolved
@@ -5,13 +5,9 @@
 import { spawn } from 'node:child_process';
 import { readFile } from 'node:fs/promises';
 import { platform } from 'node:os';
-import { LOG_FILE } from '@pokecode/core';
+import { getConfig } from '@pokecode/core';
 import chalk from 'chalk';
-<<<<<<< HEAD
-=======
 import { DaemonManager } from '../utils/daemon';
-import { getConfig } from '@pokecode/core';
->>>>>>> abd2ad16
 
 export interface LogsOptions {
   follow?: boolean;
@@ -19,25 +15,21 @@
 }
 
 export const logs = async (options: LogsOptions): Promise<void> => {
-<<<<<<< HEAD
-  try {
-=======
   const config = await getConfig();
 
   try {
     const logFile = config.logFile;
->>>>>>> abd2ad16
     const numLines = parseInt(options.lines, 10);
 
     if (options.follow) {
-      console.log(chalk.blue(`📝 Following logs from: ${LOG_FILE}\n`));
+      console.log(chalk.blue(`📝 Following logs from: ${logFile}\n`));
       console.log(chalk.gray('Press Ctrl+C to stop following logs\n'));
 
-      await followLogs(LOG_FILE, numLines);
+      await followLogs(logFile, numLines);
     } else {
-      console.log(chalk.blue(`📝 Showing last ${numLines} lines from: ${LOG_FILE}\n`));
+      console.log(chalk.blue(`📝 Showing last ${numLines} lines from: ${logFile}\n`));
 
-      await showLogs(LOG_FILE, numLines);
+      await showLogs(logFile, numLines);
     }
   } catch (error) {
     console.error(chalk.red('❌ Error reading logs:'));
