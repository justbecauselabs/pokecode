--- conflicted
+++ resolved
@@ -4,10 +4,9 @@
 
 import type { HealthResponse } from '@pokecode/api';
 import { HealthResponseSchema } from '@pokecode/api';
-import { LOG_FILE } from '@pokecode/core';
+import { getConfig } from '@pokecode/core';
 import chalk from 'chalk';
 import { DaemonManager } from '../utils/daemon';
-import { getConfig } from '@pokecode/core';
 
 export interface StatusOptions {
   port: string;
@@ -39,11 +38,7 @@
     console.log(`📍 URL: ${chalk.cyan(`http://${info.host}:${info.port}`)}`);
     console.log(`🔢 PID: ${chalk.gray(info.pid)}`);
     console.log(`⏰ Started: ${chalk.gray(info.startTime)}`);
-<<<<<<< HEAD
-    console.log(`� Log file: ${chalk.gray(LOG_FILE)}`);
-=======
-    console.log(`� Log file: ${chalk.gray(config.logFile)}`);
->>>>>>> abd2ad16
+    console.log(`📝 Log file: ${chalk.gray(config.logFile)}`);
 
     // Calculate uptime
     const startTime = new Date(info.startTime);
