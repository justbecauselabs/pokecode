--- conflicted
+++ resolved
@@ -9,17 +9,13 @@
   logLevel: 'fatal' | 'error' | 'warn' | 'info' | 'debug' | 'trace';
 
   // Database
+  databasePath: string;
   databaseWAL: boolean;
   databaseCacheSize: number;
 
-<<<<<<< HEAD
-  // File Config
-  claudeCodePath: string;
-=======
   // Paths
   configDir: string; // Base config directory (~/.pokecode)
   claudeCodePath: string | undefined;
->>>>>>> abd2ad16
   repositories: string[];
   configFile: string;
   logFile: string;
@@ -33,28 +29,17 @@
   maxJobAttempts: number;
 }
 
-export const CONFIG_DIR = join(homedir(), '.pokecode');
-export const CONFIG_FILE = join(CONFIG_DIR, 'config.json');
-export const DATABASE_PATH = join(CONFIG_DIR, 'pokecode.db');
-export const LOG_FILE = join(CONFIG_DIR, 'pokecode.log');
-export const PID_FILE = join(CONFIG_DIR, 'pokecode.pid');
-export const DAEMON_FILE = join(CONFIG_DIR, 'daemon.json');
+const BASE_CONFIG_DIR = join(homedir(), '.pokecode');
 
 const defaultConfig: Config = {
   port: 3001,
   host: '0.0.0.0',
   logLevel: 'info',
-<<<<<<< HEAD
-  databaseWAL: true,
-  databaseCacheSize: 1000000, // 1GB
-  claudeCodePath: '',
-=======
   configDir: BASE_CONFIG_DIR,
   databasePath: join(BASE_CONFIG_DIR, 'pokecode.db'),
   databaseWAL: true,
   databaseCacheSize: 1000000, // 1GB
   claudeCodePath: undefined,
->>>>>>> abd2ad16
   repositories: [],
   configFile: join(BASE_CONFIG_DIR, 'config.json'),
   logFile: join(BASE_CONFIG_DIR, 'pokecode.log'),
@@ -76,17 +61,11 @@
 let configOverrides: Partial<Config> | undefined;
 
 export async function getConfig(): Promise<Config> {
-<<<<<<< HEAD
-  const configFile = Bun.file(CONFIG_FILE);
-=======
   const configFile = Bun.file(defaultConfig.configFile);
->>>>>>> abd2ad16
   let fileConfig: FileConfig | undefined;
   if (await configFile.exists()) {
     const content = await configFile.text();
     fileConfig = fileConfigSchema.parse(JSON.parse(content));
-  } else {
-    throw new Error('.pokecode/config.json not found. Please run `pokecode setup`.');
   }
 
   return {
